{
    "name": "teamneusta/elasticcache",
    "type": "typo3-cms-extension",
    "description": "elastic cache backend",
    "homepage": "https://www.neusta.com",
    "license": ["GPL-2.0-or-later"],
    "keywords": ["elasticsearch", "cache", "typo3"],
<<<<<<< HEAD
    "authors": [
        {
            "name": "Susanne Moog",
            "email": "s.moog@neusta.de"
        },
        {
            "name": "Steffen Frese",
            "email": "s.frese@neusta.de"
        },
        {
            "name": "Tobias Kretschmann",
            "email": "t.kretschmann@neusta.de"
        }
    ],
    "version": "6.0.0",
=======
    "version": "7.0.0",
>>>>>>> 78a7754e
    "require": {
        "php": ">=7.4",
        "typo3/cms-core": "^10.4 || ^11.5",
        "ruflin/elastica": "^7.0"
    },
    "extra": {
        "typo3/cms": {
            "extension-key": "elasticcache"
        }
    },
    "autoload": {
        "psr-4": {
            "TeamNeusta\\Elasticcache\\": "Classes/"
        }
    },
    "autoload-dev": {
        "psr-4": {
            "TeamNeusta\\Elasticcache\\Tests\\": "Tests/"
        }
    },
    "config": {
        "allow-plugins": {
            "typo3/cms-composer-installers": true,
            "typo3/class-alias-loader": true
        }
    }
}<|MERGE_RESOLUTION|>--- conflicted
+++ resolved
@@ -5,7 +5,6 @@
     "homepage": "https://www.neusta.com",
     "license": ["GPL-2.0-or-later"],
     "keywords": ["elasticsearch", "cache", "typo3"],
-<<<<<<< HEAD
     "authors": [
         {
             "name": "Susanne Moog",
@@ -20,10 +19,7 @@
             "email": "t.kretschmann@neusta.de"
         }
     ],
-    "version": "6.0.0",
-=======
     "version": "7.0.0",
->>>>>>> 78a7754e
     "require": {
         "php": ">=7.4",
         "typo3/cms-core": "^10.4 || ^11.5",
